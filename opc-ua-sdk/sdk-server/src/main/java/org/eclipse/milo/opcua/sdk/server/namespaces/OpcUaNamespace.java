/*
 * Copyright (c) 2019 the Eclipse Milo Authors
 *
 * This program and the accompanying materials are made
 * available under the terms of the Eclipse Public License 2.0
 * which is available at https://www.eclipse.org/legal/epl-2.0/
 *
 * SPDX-License-Identifier: EPL-2.0
 */

package org.eclipse.milo.opcua.sdk.server.namespaces;

import java.util.List;
import java.util.Locale;
import java.util.UUID;
import java.util.concurrent.TimeUnit;
import java.util.function.Function;

import com.google.common.collect.Lists;
import org.eclipse.milo.opcua.sdk.server.OpcUaServer;
import org.eclipse.milo.opcua.sdk.server.Session;
import org.eclipse.milo.opcua.sdk.server.api.DataItem;
import org.eclipse.milo.opcua.sdk.server.api.EventItem;
import org.eclipse.milo.opcua.sdk.server.api.ManagedNamespace;
import org.eclipse.milo.opcua.sdk.server.api.MonitoredItem;
import org.eclipse.milo.opcua.sdk.server.api.config.OpcUaServerConfigLimits;
import org.eclipse.milo.opcua.sdk.server.api.methods.AbstractMethodInvocationHandler;
import org.eclipse.milo.opcua.sdk.server.api.methods.Out;
import org.eclipse.milo.opcua.sdk.server.diagnostics.DiagnosticsManager;
import org.eclipse.milo.opcua.sdk.server.items.BaseMonitoredItem;
import org.eclipse.milo.opcua.sdk.server.items.MonitoredDataItem;
import org.eclipse.milo.opcua.sdk.server.model.methods.ConditionRefreshMethod;
import org.eclipse.milo.opcua.sdk.server.model.methods.GetMonitoredItemsMethod;
import org.eclipse.milo.opcua.sdk.server.model.methods.ResendDataMethod;
import org.eclipse.milo.opcua.sdk.server.model.nodes.objects.BaseEventTypeNode;
import org.eclipse.milo.opcua.sdk.server.model.nodes.objects.OperationLimitsTypeNode;
import org.eclipse.milo.opcua.sdk.server.model.nodes.objects.ServerCapabilitiesTypeNode;
import org.eclipse.milo.opcua.sdk.server.model.nodes.objects.ServerTypeNode;
import org.eclipse.milo.opcua.sdk.server.model.nodes.variables.ServerStatusTypeNode;
import org.eclipse.milo.opcua.sdk.server.namespaces.loader.UaNodeLoader;
import org.eclipse.milo.opcua.sdk.server.nodes.UaMethodNode;
import org.eclipse.milo.opcua.sdk.server.nodes.UaNode;
<<<<<<< HEAD
import org.eclipse.milo.opcua.sdk.server.nodes.filters.AttributeFilters;
=======
import org.eclipse.milo.opcua.sdk.server.nodes.UaVariableNode;
import org.eclipse.milo.opcua.sdk.server.nodes.delegates.AttributeDelegate;
>>>>>>> c7e056a3
import org.eclipse.milo.opcua.sdk.server.subscriptions.Subscription;
import org.eclipse.milo.opcua.sdk.server.util.SubscriptionModel;
import org.eclipse.milo.opcua.stack.core.Identifiers;
import org.eclipse.milo.opcua.stack.core.StatusCodes;
import org.eclipse.milo.opcua.stack.core.UaException;
import org.eclipse.milo.opcua.stack.core.types.builtin.DataValue;
import org.eclipse.milo.opcua.stack.core.types.builtin.DateTime;
import org.eclipse.milo.opcua.stack.core.types.builtin.ExtensionObject;
import org.eclipse.milo.opcua.stack.core.types.builtin.LocalizedText;
import org.eclipse.milo.opcua.stack.core.types.builtin.NodeId;
import org.eclipse.milo.opcua.stack.core.types.builtin.QualifiedName;
import org.eclipse.milo.opcua.stack.core.types.builtin.StatusCode;
import org.eclipse.milo.opcua.stack.core.types.builtin.Variant;
import org.eclipse.milo.opcua.stack.core.types.builtin.unsigned.UInteger;
import org.eclipse.milo.opcua.stack.core.types.enumerated.RedundancySupport;
import org.eclipse.milo.opcua.stack.core.types.enumerated.ServerState;
import org.eclipse.milo.opcua.stack.core.types.structured.BuildInfo;
import org.eclipse.milo.opcua.stack.core.types.structured.ServerStatusDataType;
import org.eclipse.milo.opcua.stack.core.util.Namespaces;
import org.eclipse.milo.opcua.stack.core.util.NonceUtil;
import org.slf4j.Logger;
import org.slf4j.LoggerFactory;

import static org.eclipse.milo.opcua.stack.core.types.builtin.unsigned.Unsigned.ubyte;
import static org.eclipse.milo.opcua.stack.core.types.builtin.unsigned.Unsigned.uint;
import static org.eclipse.milo.opcua.stack.core.types.builtin.unsigned.Unsigned.ushort;

public class OpcUaNamespace extends ManagedNamespace {

    private static final double MIN_SAMPLING_INTERVAL = 100.0;

    private final Logger logger = LoggerFactory.getLogger(getClass());

    private final DiagnosticsManager diagnosticsManager;
    private final SubscriptionModel subscriptionModel;

    private final OpcUaServer server;

    public OpcUaNamespace(OpcUaServer server) {
        super(server, Namespaces.OPC_UA);

        this.server = server;

        diagnosticsManager = new DiagnosticsManager(server, getNodeFactory(), getNodeManager());
        subscriptionModel = new SubscriptionModel(server, this);
    }

    @Override
    protected void onStartup() {
        super.onStartup();

        loadNodes();
        configureServerObject();
        configureConditionRefresh();

<<<<<<< HEAD
        diagnosticsManager.startup();
        diagnosticsManager.setDiagnosticsEnabled(true);
    }

    @Override
    protected void onShutdown() {
        super.onShutdown();

        diagnosticsManager.shutdown();
=======
        // Set a reasonable value for the MinimumSamplingInterval
        // attribute on all VariableNodes, otherwise it defaults to 0.
        getNodeManager().getNodes()
            .stream()
            .filter(node -> node instanceof UaVariableNode)
            .map(UaVariableNode.class::cast)
            .forEach(n -> n.setMinimumSamplingInterval(MIN_SAMPLING_INTERVAL));
>>>>>>> c7e056a3
    }

    @Override
    public void onDataItemsCreated(List<DataItem> dataItems) {
        subscriptionModel.onDataItemsCreated(dataItems);
    }

    @Override
    public void onDataItemsModified(List<DataItem> dataItems) {
        subscriptionModel.onDataItemsModified(dataItems);
    }

    @Override
    public void onDataItemsDeleted(List<DataItem> dataItems) {
        subscriptionModel.onDataItemsDeleted(dataItems);
    }

    @Override
    public void onMonitoringModeChanged(List<MonitoredItem> monitoredItems) {
        subscriptionModel.onMonitoringModeChanged(monitoredItems);
    }

    @Override
    public void onEventItemsCreated(List<EventItem> eventItems) {
        eventItems.stream()
            .filter(MonitoredItem::isSamplingEnabled)
            .forEach(item -> server.getEventBus().register(item));
    }

    @Override
    public void onEventItemsModified(List<EventItem> eventItems) {
        for (EventItem item : eventItems) {
            if (item.isSamplingEnabled()) {
                server.getEventBus().register(item);
            } else {
                server.getEventBus().unregister(item);
            }
        }
    }

    @Override
    public void onEventItemsDeleted(List<EventItem> eventItems) {
        eventItems.forEach(item -> server.getEventBus().unregister(item));
    }

    private void loadNodes() {
        try {
            long startTime = System.nanoTime();

            new UaNodeLoader(getNodeContext(), getNodeManager()).loadNodes();

            long endTime = System.nanoTime();
            long deltaMs = TimeUnit.MILLISECONDS.convert(endTime - startTime, TimeUnit.NANOSECONDS);

            logger.info("Loaded nodes in {}ms.", deltaMs);
        } catch (Exception e) {
            logger.error("Error loading nodes.", e);
        }
    }

    private void configureServerObject() {
        ServerTypeNode serverTypeNode = (ServerTypeNode) getNodeManager().get(Identifiers.Server);

        assert serverTypeNode != null;

        serverTypeNode.getNamespaceArrayNode().getFilterChain().addLast(
            AttributeFilters.getValue(
                ctx ->
                    new DataValue(new Variant(server.getNamespaceTable().toArray()))
            )
        );

        serverTypeNode.getServerArrayNode().getFilterChain().addLast(
            AttributeFilters.getValue(
                ctx ->
                    new DataValue(new Variant(server.getServerTable().toArray()))
            )
        );

        serverTypeNode.setAuditing(false);
        serverTypeNode.getServerDiagnosticsNode().setEnabledFlag(false);
        serverTypeNode.setServiceLevel(ubyte(255));

        ServerStatusTypeNode serverStatus = serverTypeNode.getServerStatusNode();

        BuildInfo buildInfo = server.getConfig().getBuildInfo();
        serverStatus.setBuildInfo(buildInfo);
        serverStatus.getBuildInfoNode().setBuildDate(buildInfo.getBuildDate());
        serverStatus.getBuildInfoNode().setBuildNumber(buildInfo.getBuildNumber());
        serverStatus.getBuildInfoNode().setManufacturerName(buildInfo.getManufacturerName());
        serverStatus.getBuildInfoNode().setProductName(buildInfo.getProductName());
        serverStatus.getBuildInfoNode().setProductUri(buildInfo.getProductUri());
        serverStatus.getBuildInfoNode().setSoftwareVersion(buildInfo.getSoftwareVersion());

        serverStatus.setCurrentTime(DateTime.now());
        serverStatus.setSecondsTillShutdown(uint(0));
        serverStatus.setShutdownReason(LocalizedText.NULL_VALUE);
        serverStatus.setState(ServerState.Running);
        serverStatus.setStartTime(DateTime.now());

        serverStatus.getCurrentTimeNode().getFilterChain().addLast(
            AttributeFilters.getValue(
                ctx ->
                    new DataValue(new Variant(DateTime.now()))
            )
        );

        serverStatus.getFilterChain().addLast(
            AttributeFilters.getValue(ctx -> {
                ServerStatusTypeNode serverStatusNode = (ServerStatusTypeNode) ctx.getNode();

                ExtensionObject xo = ExtensionObject.encode(
                    server.getSerializationContext(),
                    new ServerStatusDataType(
                        serverStatusNode.getStartTime(),
                        DateTime.now(),
                        serverStatusNode.getState(),
                        serverStatusNode.getBuildInfo(),
                        serverStatusNode.getSecondsTillShutdown(),
                        serverStatusNode.getShutdownReason()
                    )
                );

                return new DataValue(new Variant(xo));
            })
        );

        final OpcUaServerConfigLimits limits = server.getConfig().getLimits();
        ServerCapabilitiesTypeNode serverCapabilities = serverTypeNode.getServerCapabilitiesNode();
        serverCapabilities.setLocaleIdArray(new String[]{Locale.ENGLISH.getLanguage()});
        serverCapabilities.setServerProfileArray(new String[]{});
        serverCapabilities.setMaxArrayLength(limits.getMaxArrayLength());
        serverCapabilities.setMaxStringLength(limits.getMaxStringLength());
        serverCapabilities.setMaxByteStringLength(limits.getMaxByteStringLength());
        serverCapabilities.setMaxBrowseContinuationPoints(limits.getMaxBrowseContinuationPoints());
        serverCapabilities.setMaxHistoryContinuationPoints(limits.getMaxHistoryContinuationPoints());
        serverCapabilities.setMaxQueryContinuationPoints(limits.getMaxQueryContinuationPoints());
        serverCapabilities.setMinSupportedSampleRate(limits.getMinSupportedSampleRate());

        OperationLimitsTypeNode limitsNode = serverCapabilities.getOperationLimitsNode();
        limitsNode.setMaxMonitoredItemsPerCall(limits.getMaxMonitoredItemsPerCall());
        limitsNode.setMaxNodesPerBrowse(limits.getMaxNodesPerBrowse());
        limitsNode.setMaxNodesPerHistoryReadData(limits.getMaxNodesPerHistoryReadData());
        limitsNode.setMaxNodesPerHistoryReadEvents(limits.getMaxNodesPerHistoryReadEvents());
        limitsNode.setMaxNodesPerHistoryUpdateData(limits.getMaxNodesPerHistoryUpdateData());
        limitsNode.setMaxNodesPerHistoryUpdateEvents(limits.getMaxNodesPerHistoryUpdateEvents());
        limitsNode.setMaxNodesPerMethodCall(limits.getMaxNodesPerMethodCall());
        limitsNode.setMaxNodesPerNodeManagement(limits.getMaxNodesPerNodeManagement());
        limitsNode.setMaxNodesPerRead(limits.getMaxNodesPerRead());
        limitsNode.setMaxNodesPerRegisterNodes(limits.getMaxNodesPerRegisterNodes());
        limitsNode.setMaxNodesPerTranslateBrowsePathsToNodeIds(limits.getMaxNodesPerTranslateBrowsePathsToNodeIds());
        limitsNode.setMaxNodesPerWrite(limits.getMaxNodesPerWrite());

        serverTypeNode.getServerRedundancyNode().setRedundancySupport(RedundancySupport.None);

        configureGetMonitoredItems();
        configureResendData();
    }

    private void configureGetMonitoredItems() {
        UaNode node = getNodeManager().get(Identifiers.Server_GetMonitoredItems);

        if (node instanceof UaMethodNode) {
            UaMethodNode methodNode = (UaMethodNode) node;

            configureMethodNode(methodNode, GetMonitoredItemsMethodImpl::new);
        } else {
            logger.warn("GetMonitoredItems UaMethodNode not found.");
        }
    }

    private void configureResendData() {
        UaNode node = getNodeManager().get(Identifiers.Server_ResendData);

        if (node instanceof UaMethodNode) {
            UaMethodNode resendDataNode = (UaMethodNode) node;

            configureMethodNode(resendDataNode, ResendDataMethodImpl::new);
        } else {
            logger.warn("ResendData UaMethodNode not found.");
        }
    }

    private void configureConditionRefresh() {
        UaNode node = getNodeManager().get(Identifiers.ConditionType_ConditionRefresh);

        if (node instanceof UaMethodNode) {
            UaMethodNode conditionRefreshNode = (UaMethodNode) node;

            configureMethodNode(conditionRefreshNode, ConditionRefreshMethodImpl::new);
        } else {
            logger.warn("ConditionRefresh UaMethodNode not found.");
        }
    }

    private static <T extends AbstractMethodInvocationHandler> void configureMethodNode(
        UaMethodNode methodNode,
        Function<UaMethodNode, T> f
    ) {

        T invocationHandler = f.apply(methodNode);

        methodNode.setInvocationHandler(invocationHandler);
        methodNode.setInputArguments(invocationHandler.getInputArguments());
        methodNode.setOutputArguments(invocationHandler.getOutputArguments());
    }

    private static class ConditionRefreshMethodImpl extends ConditionRefreshMethod {

        private final OpcUaServer server;

        ConditionRefreshMethodImpl(UaMethodNode node) {
            super(node);

            server = node.getNodeContext().getServer();
        }

        @Override
        protected void invoke(InvocationContext context, UInteger subscriptionId) throws UaException {
            Session session = context.getSession().orElse(null);

            if (session != null) {
                Subscription subscription = session.getSubscriptionManager().getSubscription(subscriptionId);

                if (subscription != null) {
                    BaseEventTypeNode refreshStart = server.getEventFactory().createEvent(
                        new NodeId(1, UUID.randomUUID()),
                        Identifiers.RefreshStartEventType
                    );

                    refreshStart.setBrowseName(new QualifiedName(1, "RefreshStart"));
                    refreshStart.setDisplayName(LocalizedText.english("RefreshStart"));
                    refreshStart.setEventId(NonceUtil.generateNonce(16));
                    refreshStart.setEventType(Identifiers.RefreshStartEventType);
                    refreshStart.setSourceNode(Identifiers.Server);
                    refreshStart.setSourceName("Server");
                    refreshStart.setTime(DateTime.now());
                    refreshStart.setReceiveTime(DateTime.NULL_VALUE);
                    refreshStart.setMessage(LocalizedText.english("RefreshStart"));
                    refreshStart.setSeverity(ushort(0));

                    BaseEventTypeNode refreshEnd = server.getEventFactory().createEvent(
                        new NodeId(1, UUID.randomUUID()),
                        Identifiers.RefreshEndEventType
                    );

                    refreshEnd.setBrowseName(new QualifiedName(1, "RefreshEnd"));
                    refreshEnd.setDisplayName(LocalizedText.english("RefreshEnd"));
                    refreshEnd.setEventId(NonceUtil.generateNonce(16));
                    refreshEnd.setEventType(Identifiers.RefreshEndEventType);
                    refreshEnd.setSourceNode(Identifiers.Server);
                    refreshEnd.setSourceName("Server");
                    refreshEnd.setTime(DateTime.now());
                    refreshEnd.setReceiveTime(DateTime.NULL_VALUE);
                    refreshEnd.setMessage(LocalizedText.english("RefreshEnd"));
                    refreshEnd.setSeverity(ushort(0));

                    server.getEventBus().post(refreshStart);
                    server.getEventBus().post(refreshEnd);

                    refreshStart.delete();
                    refreshEnd.delete();
                } else {
                    throw new UaException(StatusCodes.Bad_SubscriptionIdInvalid);
                }
            } else {
                throw new UaException(StatusCodes.Bad_UserAccessDenied);
            }
        }

    }

    private static class GetMonitoredItemsMethodImpl extends GetMonitoredItemsMethod {

        private final OpcUaServer server;

        GetMonitoredItemsMethodImpl(UaMethodNode node) {
            super(node);

            server = node.getNodeContext().getServer();
        }

        @Override
        protected void invoke(
            InvocationContext context,
            UInteger subscriptionId,
            Out<UInteger[]> serverHandles,
            Out<UInteger[]> clientHandles
        ) throws UaException {

            Subscription subscription = server.getSubscriptions().get(subscriptionId);

            if (subscription != null) {
                List<UInteger> serverHandleList = Lists.newArrayList();
                List<UInteger> clientHandleList = Lists.newArrayList();

                for (BaseMonitoredItem<?> item : subscription.getMonitoredItems().values()) {
                    serverHandleList.add(item.getId());
                    clientHandleList.add(uint(item.getClientHandle()));
                }

                serverHandles.set(serverHandleList.toArray(new UInteger[0]));
                clientHandles.set(clientHandleList.toArray(new UInteger[0]));
            } else {
                throw new UaException(new StatusCode(StatusCodes.Bad_SubscriptionIdInvalid));
            }
        }

    }

    private static class ResendDataMethodImpl extends ResendDataMethod {

        ResendDataMethodImpl(UaMethodNode node) {
            super(node);
        }

        @Override
        protected void invoke(InvocationContext context, UInteger subscriptionId) throws UaException {
            Session session = context.getSession().orElse(null);

            if (session != null) {
                Subscription subscription = session.getSubscriptionManager().getSubscription(subscriptionId);

                if (subscription == null) {
                    throw new UaException(StatusCodes.Bad_SubscriptionIdInvalid);
                } else {
                    subscription.getMonitoredItems().values().stream()
                        .filter(item -> item instanceof MonitoredDataItem)
                        .map(item -> (MonitoredDataItem) item)
                        .forEach(MonitoredDataItem::clearLastValue);
                }
            } else {
                throw new UaException(StatusCodes.Bad_UserAccessDenied);
            }
        }

    }

}<|MERGE_RESOLUTION|>--- conflicted
+++ resolved
@@ -40,12 +40,8 @@
 import org.eclipse.milo.opcua.sdk.server.namespaces.loader.UaNodeLoader;
 import org.eclipse.milo.opcua.sdk.server.nodes.UaMethodNode;
 import org.eclipse.milo.opcua.sdk.server.nodes.UaNode;
-<<<<<<< HEAD
+import org.eclipse.milo.opcua.sdk.server.nodes.UaVariableNode;
 import org.eclipse.milo.opcua.sdk.server.nodes.filters.AttributeFilters;
-=======
-import org.eclipse.milo.opcua.sdk.server.nodes.UaVariableNode;
-import org.eclipse.milo.opcua.sdk.server.nodes.delegates.AttributeDelegate;
->>>>>>> c7e056a3
 import org.eclipse.milo.opcua.sdk.server.subscriptions.Subscription;
 import org.eclipse.milo.opcua.sdk.server.util.SubscriptionModel;
 import org.eclipse.milo.opcua.stack.core.Identifiers;
@@ -101,17 +97,6 @@
         configureServerObject();
         configureConditionRefresh();
 
-<<<<<<< HEAD
-        diagnosticsManager.startup();
-        diagnosticsManager.setDiagnosticsEnabled(true);
-    }
-
-    @Override
-    protected void onShutdown() {
-        super.onShutdown();
-
-        diagnosticsManager.shutdown();
-=======
         // Set a reasonable value for the MinimumSamplingInterval
         // attribute on all VariableNodes, otherwise it defaults to 0.
         getNodeManager().getNodes()
@@ -119,7 +104,16 @@
             .filter(node -> node instanceof UaVariableNode)
             .map(UaVariableNode.class::cast)
             .forEach(n -> n.setMinimumSamplingInterval(MIN_SAMPLING_INTERVAL));
->>>>>>> c7e056a3
+
+        diagnosticsManager.startup();
+        diagnosticsManager.setDiagnosticsEnabled(true);
+    }
+
+    @Override
+    protected void onShutdown() {
+        super.onShutdown();
+
+        diagnosticsManager.shutdown();
     }
 
     @Override
