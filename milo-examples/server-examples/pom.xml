--- conflicted
+++ resolved
@@ -6,11 +6,7 @@
     <parent>
         <groupId>org.eclipse.milo</groupId>
         <artifactId>milo-examples</artifactId>
-<<<<<<< HEAD
-        <version>0.4.4-SNAPSHOT</version>
-=======
         <version>0.5.0-SNAPSHOT</version>
->>>>>>> b68b0ac1
     </parent>
 
     <artifactId>server-examples</artifactId>
@@ -23,21 +19,13 @@
         <dependency>
             <groupId>org.eclipse.milo</groupId>
             <artifactId>sdk-server</artifactId>
-<<<<<<< HEAD
-            <version>0.4.4-SNAPSHOT</version>
-=======
             <version>0.5.0-SNAPSHOT</version>
->>>>>>> b68b0ac1
         </dependency>
 
         <dependency>
             <groupId>org.eclipse.milo</groupId>
             <artifactId>dictionary-manager</artifactId>
-<<<<<<< HEAD
-            <version>0.4.4-SNAPSHOT</version>
-=======
             <version>0.5.0-SNAPSHOT</version>
->>>>>>> b68b0ac1
         </dependency>
 
         <dependency>
