<?xml version="1.0" encoding="UTF-8"?>
<!--
  ~ Copyright (c) 2022 the Eclipse Milo Authors
  ~
  ~ This program and the accompanying materials are made
  ~ available under the terms of the Eclipse Public License 2.0
  ~ which is available at https://www.eclipse.org/legal/epl-2.0/
  ~
  ~ SPDX-License-Identifier: EPL-2.0
  -->

<project xmlns="http://maven.apache.org/POM/4.0.0" xmlns:xsi="http://www.w3.org/2001/XMLSchema-instance" xsi:schemaLocation="http://maven.apache.org/POM/4.0.0 http://maven.apache.org/xsd/maven-4.0.0.xsd">
    <modelVersion>4.0.0</modelVersion>

    <parent>
        <groupId>org.eclipse.milo</groupId>
        <artifactId>milo</artifactId>
<<<<<<< HEAD
        <version>2.0.0-SNAPSHOT</version>
=======
        <version>0.6.6-SNAPSHOT</version>
>>>>>>> d0e6f8ae
    </parent>

    <artifactId>opc-ua-stack</artifactId>
    <packaging>pom</packaging>

    <properties>
        <bouncycastle.version>1.69</bouncycastle.version>
        <javassist.version>3.23.1-GA</javassist.version>
        <annotations.version>22.0.0</annotations.version>
        <netty.version>4.1.75.Final</netty.version>
        <slf4j.version>1.7.32</slf4j.version>
        <testng.version>6.9.10</testng.version>
    </properties>

    <modules>
        <module>bsd-core</module>
        <module>bsd-generator</module>
        <module>bsd-parser</module>
        <module>bsd-parser-gson</module>
        <module>guava-dependencies</module>
        <module>stack-client</module>
        <module>stack-core</module>
        <module>stack-server</module>
        <module>stack-tests</module>
    </modules>

    <build>
        <plugins>
            <plugin>
                <groupId>org.apache.maven.plugins</groupId>
                <artifactId>maven-compiler-plugin</artifactId>
                <!-- configuration inherited from pluginManagement -->
            </plugin>

            <plugin>
                <groupId>org.apache.maven.plugins</groupId>
                <artifactId>maven-release-plugin</artifactId>
                <!-- configuration inherited from pluginManagement -->
            </plugin>

            <plugin>
                <groupId>org.apache.felix</groupId>
                <artifactId>maven-bundle-plugin</artifactId>
                <!-- configuration inherited from pluginManagement -->
            </plugin>

            <plugin>
                <groupId>org.apache.maven.plugins</groupId>
                <artifactId>maven-jar-plugin</artifactId>
                <configuration>
                    <archive>
                        <manifest>
                            <addDefaultImplementationEntries>true</addDefaultImplementationEntries>
                        </manifest>
                        <manifestEntries>
                            <X-Stack-Version>${project.version}</X-Stack-Version>
                        </manifestEntries>
                        <manifestFile>${project.build.outputDirectory}/META-INF/MANIFEST.MF</manifestFile>
                    </archive>
                </configuration>
            </plugin>

            <plugin>
                <groupId>org.codehaus.mojo</groupId>
                <artifactId>findbugs-maven-plugin</artifactId>
                <version>3.0.5</version>
                <configuration>
                    <excludeFilterFile>${basedir}/../findbugs-exclude.xml</excludeFilterFile>
                </configuration>
            </plugin>

            <plugin>
                <groupId>org.apache.maven.plugins</groupId>
                <artifactId>maven-surefire-plugin</artifactId>
                <version>3.0.0-M4</version>
            </plugin>

            <plugin>
                <groupId>org.apache.maven.plugins</groupId>
                <artifactId>maven-failsafe-plugin</artifactId>
                <version>3.0.0-M4</version>
                <executions>
                    <execution>
                        <id>default-integration-test</id>
                        <goals>
                            <goal>integration-test</goal>
                        </goals>
                    </execution>
                </executions>
            </plugin>
        </plugins>

        <pluginManagement>
            <plugins>
                <plugin>
                    <groupId>org.apache.maven.plugins</groupId>
                    <artifactId>maven-shade-plugin</artifactId>
                    <executions>
                        <execution>
                            <goals>
                                <goal>shade</goal>
                            </goals>
                            <configuration>
                                <artifactSet>
                                    <includes>
                                        <include>org.eclipse.milo:${artifactId}</include>
                                    </includes>
                                    <excludes>
                                        <exclude>org.eclipse.milo:guava-dependencies</exclude>
                                    </excludes>
                                </artifactSet>
                                <relocations>
                                    <relocation>
                                        <pattern>com.google.common</pattern>
                                        <shadedPattern>org.eclipse.milo.shaded.com.google.common</shadedPattern>
                                    </relocation>
                                </relocations>
                            </configuration>
                        </execution>
                    </executions>
                </plugin>
            </plugins>
        </pluginManagement>
    </build>

</project><|MERGE_RESOLUTION|>--- conflicted
+++ resolved
@@ -15,11 +15,7 @@
     <parent>
         <groupId>org.eclipse.milo</groupId>
         <artifactId>milo</artifactId>
-<<<<<<< HEAD
         <version>2.0.0-SNAPSHOT</version>
-=======
-        <version>0.6.6-SNAPSHOT</version>
->>>>>>> d0e6f8ae
     </parent>
 
     <artifactId>opc-ua-stack</artifactId>
