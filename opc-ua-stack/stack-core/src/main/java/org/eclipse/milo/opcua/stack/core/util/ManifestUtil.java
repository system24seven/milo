--- conflicted
+++ resolved
@@ -1,9 +1,5 @@
 /*
-<<<<<<< HEAD
- * Copyright (c) 2022 the Eclipse Milo Authors
-=======
  * Copyright (c) 2024 the Eclipse Milo Authors
->>>>>>> cd0f3d97
  *
  * This program and the accompanying materials are made
  * available under the terms of the Eclipse Public License 2.0
@@ -20,14 +16,10 @@
 import java.util.HashMap;
 import java.util.Map;
 import java.util.Optional;
-<<<<<<< HEAD
-import java.util.Set;
-import java.util.concurrent.ConcurrentHashMap;
-=======
->>>>>>> cd0f3d97
 import java.util.jar.Attributes;
 import java.util.jar.Manifest;
 
+import com.google.common.collect.Maps;
 import org.slf4j.Logger;
 import org.slf4j.LoggerFactory;
 
@@ -44,13 +36,8 @@
         return ATTRIBUTES.containsKey(name);
     }
 
-<<<<<<< HEAD
-    private static Map<String, String> load() {
-        Map<String, String> attributes = new ConcurrentHashMap<>();
-=======
     private static Map<String, String> readAttributes() {
         Map<String, String> attributes = Maps.newConcurrentMap();
->>>>>>> cd0f3d97
 
         try {
             Enumeration<URL> resources = ManifestUtil.class
@@ -69,21 +56,10 @@
         return attributes;
     }
 
-<<<<<<< HEAD
-    private static Map<String, String> load(URL url) throws IOException {
-        return load(url.openStream());
-    }
-
-    private static Map<String, String> load(InputStream stream) {
-        Map<String, String> props = new ConcurrentHashMap<>();
-
-        try (stream) {
-=======
     private static Map<String, String> readAttributes(URL url) {
         Map<String, String> props = new HashMap<>();
 
         try (InputStream stream = url.openStream()) {
->>>>>>> cd0f3d97
             Manifest manifest = new Manifest(stream);
             Attributes attributes = manifest.getMainAttributes();
 
@@ -92,11 +68,7 @@
                 props.put(key.toString(), value);
             }
         } catch (Throwable t) {
-<<<<<<< HEAD
-            logger.error("#load(): failed", t);
-=======
             logger.error("readAttributes(): '{}' failed", url, t);
->>>>>>> cd0f3d97
         }
 
         return props;
