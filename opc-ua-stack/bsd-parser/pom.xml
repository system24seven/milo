<?xml version="1.0" encoding="UTF-8"?>
<project xmlns="http://maven.apache.org/POM/4.0.0" xmlns:xsi="http://www.w3.org/2001/XMLSchema-instance"
         xsi:schemaLocation="http://maven.apache.org/POM/4.0.0 http://maven.apache.org/xsd/maven-4.0.0.xsd">
    <modelVersion>4.0.0</modelVersion>

    <parent>
        <groupId>org.eclipse.milo</groupId>
        <artifactId>opc-ua-stack</artifactId>
<<<<<<< HEAD
        <version>0.5.0-SNAPSHOT</version>
=======
        <version>0.4.3-SNAPSHOT</version>
>>>>>>> c99308fd
    </parent>

    <artifactId>bsd-parser</artifactId>

    <properties>
        <javaModuleName>org.eclipse.milo.opcua.binaryschema.parser</javaModuleName>
    </properties>

    <dependencies>
        <dependency>
            <groupId>org.eclipse.milo</groupId>
            <artifactId>bsd-core</artifactId>
<<<<<<< HEAD
            <version>0.5.0-SNAPSHOT</version>
=======
            <version>0.4.3-SNAPSHOT</version>
>>>>>>> c99308fd
        </dependency>

        <dependency>
            <groupId>com.sun.activation</groupId>
            <artifactId>jakarta.activation</artifactId>
            <version>1.2.1</version>
        </dependency>

        <dependency>
            <groupId>org.glassfish.jaxb</groupId>
            <artifactId>jaxb-runtime</artifactId>
            <version>2.3.3</version>
        </dependency>

        <dependency>
            <groupId>com.google.code.findbugs</groupId>
            <artifactId>jsr305</artifactId>
            <version>${jsr305.version}</version>
            <scope>provided</scope>
        </dependency>

        <dependency>
            <groupId>org.testng</groupId>
            <artifactId>testng</artifactId>
            <version>${testng.version}</version>
            <scope>test</scope>
        </dependency>
        <dependency>
            <groupId>org.slf4j</groupId>
            <artifactId>slf4j-simple</artifactId>
            <version>${slf4j.version}</version>
            <scope>test</scope>
        </dependency>
    </dependencies>

    <build>
        <plugins>
            <plugin>
                <groupId>org.apache.maven.plugins</groupId>
                <artifactId>maven-jar-plugin</artifactId>
                <executions>
                    <execution>
                        <goals>
                            <goal>test-jar</goal>
                        </goals>
                    </execution>
                </executions>
            </plugin>
        </plugins>
    </build>

</project><|MERGE_RESOLUTION|>--- conflicted
+++ resolved
@@ -6,11 +6,7 @@
     <parent>
         <groupId>org.eclipse.milo</groupId>
         <artifactId>opc-ua-stack</artifactId>
-<<<<<<< HEAD
         <version>0.5.0-SNAPSHOT</version>
-=======
-        <version>0.4.3-SNAPSHOT</version>
->>>>>>> c99308fd
     </parent>
 
     <artifactId>bsd-parser</artifactId>
@@ -23,11 +19,7 @@
         <dependency>
             <groupId>org.eclipse.milo</groupId>
             <artifactId>bsd-core</artifactId>
-<<<<<<< HEAD
             <version>0.5.0-SNAPSHOT</version>
-=======
-            <version>0.4.3-SNAPSHOT</version>
->>>>>>> c99308fd
         </dependency>
 
         <dependency>
